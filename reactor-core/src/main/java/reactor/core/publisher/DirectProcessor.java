/*
 * Copyright (c) 2011-2017 Pivotal Software Inc, All Rights Reserved.
 *
 * Licensed under the Apache License, Version 2.0 (the "License");
 * you may not use this file except in compliance with the License.
 * You may obtain a copy of the License at
 *
 *       https://www.apache.org/licenses/LICENSE-2.0
 *
 * Unless required by applicable law or agreed to in writing, software
 * distributed under the License is distributed on an "AS IS" BASIS,
 * WITHOUT WARRANTIES OR CONDITIONS OF ANY KIND, either express or implied.
 * See the License for the specific language governing permissions and
 * limitations under the License.
 */

package reactor.core.publisher;

import java.util.Objects;
import java.util.concurrent.atomic.AtomicReferenceFieldUpdater;
import java.util.stream.Stream;

import org.reactivestreams.Subscription;

import reactor.core.CoreSubscriber;
import reactor.core.Exceptions;
import reactor.core.Scannable;
import reactor.core.publisher.SinkManyBestEffort.DirectInner;
import reactor.core.publisher.Sinks.Emission;
import reactor.util.annotation.Nullable;
import reactor.util.context.Context;

/**
 * Dispatches onNext, onError and onComplete signals to zero-to-many Subscribers.
 * Please note, that along with multiple consumers, current implementation of
 * DirectProcessor supports multiple producers. However, all producers must produce
 * messages on the same Thread, otherwise
 * <a href="https://www.reactive-streams.org/">Reactive Streams Spec</a> contract is
 * violated.
 * <p>
 *      <img width="640" src="https://raw.githubusercontent.com/reactor/reactor-core/v3.2.0.M2/src/docs/marble/directprocessornormal.png" alt="">
 * </p>
 *
 * </br>
 * </br>
 *
 * <p>
 *     <b>Note: </b> DirectProcessor does not coordinate backpressure between its
 *     Subscribers and the upstream, but consumes its upstream in an
 *     unbounded manner.
 *     In the case where a downstream Subscriber is not ready to receive items (hasn't
 *     requested yet or enough), it will be terminated with an
 *     <i>{@link IllegalStateException}</i>.
 *     Hence in terms of interaction model, DirectProcessor only supports PUSH from the
 *     source through the processor to the Subscribers.
 *
 *     <p>
 *        <img width="640" src="https://raw.githubusercontent.com/reactor/reactor-core/v3.2.0.M2/src/docs/marble/directprocessorerror.png" alt="">
 *     </p>
 * </p>
 *
 * </br>
 * </br>
 *
 * <p>
 *      <b>Note: </b> If there are no Subscribers, upstream items are dropped and only
 *      the terminal events are retained. A terminated DirectProcessor will emit the
 *      terminal signal to late subscribers.
 *
 *      <p>
 *         <img width="640" src="https://raw.githubusercontent.com/reactor/reactor-core/v3.2.0.M2/src/docs/marble/directprocessorterminal.png" alt="">
 *      </p>
 * </p>
 *
 * </br>
 * </br>
 *
 * <p>
 *      <b>Note: </b> The implementation ignores Subscriptions set via onSubscribe.
 * </p>
 *
 * @param <T> the input and output value type
 * @deprecated To be removed in 3.5, prefer clear cut usage of {@link Sinks}. Closest sink
 * is {@link Sinks.MulticastSpec#directBestEffort() Sinks.many().multicast().directBestEffort()},
 * except it doesn't terminate overflowing downstreams.
 */
@Deprecated
<<<<<<< HEAD
public final class DirectProcessor<T> extends FluxProcessor<T, T> implements InternalManySink<T> {
=======
public final class DirectProcessor<T> extends FluxProcessor<T, T>
		implements DirectInnerContainer<T> {
>>>>>>> 088aabe5

	/**
	 * Create a new {@link DirectProcessor}
	 *
	 * @param <E> Type of processed signals
	 *
	 * @return a fresh processor
	 */
	public static <E> DirectProcessor<E> create() {
		return new DirectProcessor<>();
	}

	private volatile     DirectInner<T>[] subscribers = SinkManyBestEffort.EMPTY;
	@SuppressWarnings("rawtypes")
	private static final AtomicReferenceFieldUpdater<DirectProcessor, DirectInner[]> SUBSCRIBERS =
			AtomicReferenceFieldUpdater.newUpdater(DirectProcessor.class, DirectInner[].class, "subscribers");

	Throwable error;

	DirectProcessor() {
	}

	@Override
	public int getPrefetch() {
		return Integer.MAX_VALUE;
	}

	@Override
	public Context currentContext() {
		return Operators.multiSubscribersContext(subscribers);
	}

	@Override
	public void onSubscribe(Subscription s) {
		Objects.requireNonNull(s, "s");
		if (subscribers != SinkManyBestEffort.TERMINATED) {
			s.request(Long.MAX_VALUE);
		}
		else {
			s.cancel();
		}
	}

	@Override
	public void onComplete() {
		//no particular error condition handling for onComplete
		@SuppressWarnings("unused")
		Emission emission = tryEmitComplete();
	}

<<<<<<< HEAD
	@Override
	public Emission tryEmitComplete() {
=======
	private void emitComplete() {
		//no particular error condition handling for onComplete
		@SuppressWarnings("unused")
		Emission emission = tryEmitComplete();
	}

	private Emission tryEmitComplete() {
>>>>>>> 088aabe5
		@SuppressWarnings("unchecked")
		DirectInner<T>[] inners = SUBSCRIBERS.getAndSet(this, SinkManyBestEffort.TERMINATED);

		if (inners == SinkManyBestEffort.TERMINATED) {
			return Emission.FAIL_TERMINATED;
		}

		for (DirectInner<?> s : inners) {
			s.emitComplete();
		}
		return Emission.OK;
	}

	@Override
	public void onError(Throwable throwable) {
		emitError(throwable);
	}

<<<<<<< HEAD
	@Override
	public Emission tryEmitError(Throwable t) {
=======
	private void emitError(Throwable error) {
		Emission result = tryEmitError(error);
		if (result == Emission.FAIL_TERMINATED) {
			Operators.onErrorDroppedMulticast(error, subscribers);
		}
	}

	private Emission tryEmitError(Throwable t) {
>>>>>>> 088aabe5
		Objects.requireNonNull(t, "t");

		@SuppressWarnings("unchecked")
		DirectInner<T>[] inners = SUBSCRIBERS.getAndSet(this, SinkManyBestEffort.TERMINATED);

		if (inners == SinkManyBestEffort.TERMINATED) {
			return Emission.FAIL_TERMINATED;
		}

		error = t;
		for (DirectInner<?> s : inners) {
			s.emitError(t);
		}
		return Emission.OK;
	}

<<<<<<< HEAD
=======
	private void emitNext(T value) {
		switch (tryEmitNext(value)) {
			case FAIL_ZERO_SUBSCRIBER:
				//we want to "discard" without rendering the sink terminated.
				// effectively NO-OP cause there's no subscriber, so no context :(
				break;
			case FAIL_OVERFLOW:
				Operators.onDiscard(value, currentContext());
				//the emitError will onErrorDropped if already terminated
				emitError(Exceptions.failWithOverflow("Backpressure overflow during Sinks.Many#emitNext"));
				break;
			case FAIL_CANCELLED:
				Operators.onDiscard(value, currentContext());
				break;
			case FAIL_TERMINATED:
				Operators.onNextDroppedMulticast(value, subscribers);
				break;
			case OK:
				break;
			default:
				throw new IllegalStateException("unexpected return code");
		}
	}

>>>>>>> 088aabe5
	@Override
	public void onNext(T t) {
		emitNext(t);
	}

	private Emission tryEmitNext(T t) {
		Objects.requireNonNull(t, "t");

		DirectInner<T>[] inners = subscribers;

		if (inners == SinkManyBestEffort.TERMINATED) {
			return Emission.FAIL_TERMINATED;
		}
		if (inners == SinkManyBestEffort.EMPTY) {
			return Emission.FAIL_ZERO_SUBSCRIBER;
		}

		for (DirectInner<T> s : inners) {
			s.directEmitNext(t);
		}
		return Emission.OK;
	}

	@Override
	protected boolean isIdentityProcessor() {
		return true;
	}

	@Override
	public void subscribe(CoreSubscriber<? super T> actual) {
		Objects.requireNonNull(actual, "subscribe");

		DirectInner<T> p = new DirectInner<>(actual, this);
		actual.onSubscribe(p);

		if (add(p)) {
			if (p.isCancelled()) {
				remove(p);
			}
		}
		else {
			Throwable e = error;
			if (e != null) {
				actual.onError(e);
			}
			else {
				actual.onComplete();
			}
		}
	}

	@Override
	public Stream<? extends Scannable> inners() {
		return Stream.of(subscribers);
	}

	@Override
	public boolean isTerminated() {
		return SinkManyBestEffort.TERMINATED == subscribers;
	}

	@Override
	public long downstreamCount() {
		return subscribers.length;
	}

	@Override
	public boolean add(DirectInner<T> s) {
		DirectInner<T>[] a = subscribers;
		if (a == SinkManyBestEffort.TERMINATED) {
			return false;
		}

		synchronized (this) {
			a = subscribers;
			if (a == SinkManyBestEffort.TERMINATED) {
				return false;
			}
			int len = a.length;

			@SuppressWarnings("unchecked") DirectInner<T>[] b = new DirectInner[len + 1];
			System.arraycopy(a, 0, b, 0, len);
			b[len] = s;

			subscribers = b;

			return true;
		}
	}

	@Override
	@SuppressWarnings("unchecked")
	public void remove(DirectInner<T> s) {
		DirectInner<T>[] a = subscribers;
		if (a == SinkManyBestEffort.TERMINATED || a == SinkManyBestEffort.EMPTY) {
			return;
		}

		synchronized (this) {
			a = subscribers;
			if (a == SinkManyBestEffort.TERMINATED || a == SinkManyBestEffort.EMPTY) {
				return;
			}
			int len = a.length;

			int j = -1;

			for (int i = 0; i < len; i++) {
				if (a[i] == s) {
					j = i;
					break;
				}
			}
			if (j < 0) {
				return;
			}
			if (len == 1) {
				subscribers = SinkManyBestEffort.EMPTY;
				return;
			}

			DirectInner<T>[] b = new DirectInner[len - 1];
			System.arraycopy(a, 0, b, 0, j);
			System.arraycopy(a, j + 1, b, j, len - j - 1);

			subscribers = b;
		}
	}

	@Override
	public boolean hasDownstreams() {
		DirectInner<T>[] s = subscribers;
		return s != SinkManyBestEffort.EMPTY && s != SinkManyBestEffort.TERMINATED;
	}

	@Override
	@Nullable
	public Throwable getError() {
		if (subscribers == SinkManyBestEffort.TERMINATED) {
			return error;
		}
		return null;
	}

}<|MERGE_RESOLUTION|>--- conflicted
+++ resolved
@@ -85,12 +85,8 @@
  * except it doesn't terminate overflowing downstreams.
  */
 @Deprecated
-<<<<<<< HEAD
-public final class DirectProcessor<T> extends FluxProcessor<T, T> implements InternalManySink<T> {
-=======
 public final class DirectProcessor<T> extends FluxProcessor<T, T>
-		implements DirectInnerContainer<T> {
->>>>>>> 088aabe5
+		implements InternalManySink<T>, DirectInnerContainer<T> {
 
 	/**
 	 * Create a new {@link DirectProcessor}
@@ -141,18 +137,7 @@
 		Emission emission = tryEmitComplete();
 	}
 
-<<<<<<< HEAD
-	@Override
-	public Emission tryEmitComplete() {
-=======
-	private void emitComplete() {
-		//no particular error condition handling for onComplete
-		@SuppressWarnings("unused")
-		Emission emission = tryEmitComplete();
-	}
-
 	private Emission tryEmitComplete() {
->>>>>>> 088aabe5
 		@SuppressWarnings("unchecked")
 		DirectInner<T>[] inners = SUBSCRIBERS.getAndSet(this, SinkManyBestEffort.TERMINATED);
 
@@ -170,20 +155,8 @@
 	public void onError(Throwable throwable) {
 		emitError(throwable);
 	}
-
-<<<<<<< HEAD
 	@Override
 	public Emission tryEmitError(Throwable t) {
-=======
-	private void emitError(Throwable error) {
-		Emission result = tryEmitError(error);
-		if (result == Emission.FAIL_TERMINATED) {
-			Operators.onErrorDroppedMulticast(error, subscribers);
-		}
-	}
-
-	private Emission tryEmitError(Throwable t) {
->>>>>>> 088aabe5
 		Objects.requireNonNull(t, "t");
 
 		@SuppressWarnings("unchecked")
@@ -200,33 +173,6 @@
 		return Emission.OK;
 	}
 
-<<<<<<< HEAD
-=======
-	private void emitNext(T value) {
-		switch (tryEmitNext(value)) {
-			case FAIL_ZERO_SUBSCRIBER:
-				//we want to "discard" without rendering the sink terminated.
-				// effectively NO-OP cause there's no subscriber, so no context :(
-				break;
-			case FAIL_OVERFLOW:
-				Operators.onDiscard(value, currentContext());
-				//the emitError will onErrorDropped if already terminated
-				emitError(Exceptions.failWithOverflow("Backpressure overflow during Sinks.Many#emitNext"));
-				break;
-			case FAIL_CANCELLED:
-				Operators.onDiscard(value, currentContext());
-				break;
-			case FAIL_TERMINATED:
-				Operators.onNextDroppedMulticast(value, subscribers);
-				break;
-			case OK:
-				break;
-			default:
-				throw new IllegalStateException("unexpected return code");
-		}
-	}
-
->>>>>>> 088aabe5
 	@Override
 	public void onNext(T t) {
 		emitNext(t);
